services:
  neo4j:
    image: neo4j:latest
    container_name: neo4j
    ports:
      - "7474:7474"
      - "7687:7687"
    env_file: .neo4j.env # In this env, provide NEO4J_AUTH=user/password
    volumes:
      - ./neo4j/data:/data
      - ./neo4j/logs:/logs
      - ./neo4j/import:/import
      - ./neo4j/plugins:/plugins
<<<<<<< HEAD
=======
      - ./data:/external-data # Mounting this to be able to load the data from the host

  etl:
    build: .  # Use the shared Dockerfile
    container_name: etl
    restart: always
    depends_on:
      - neo4j
    command: ["python", "etl_script.py"]  

  # streamlit:
  #   build: .  # Use the shared Dockerfile
  #   container_name: streamlit
  #   restart: always
  #   ports:
  #     - "8501:8501"
  #   depends_on:
  #     - neo4j
  #   command: ["streamlit", "run", "home.py"]  
>>>>>>> b0c52dec
<|MERGE_RESOLUTION|>--- conflicted
+++ resolved
@@ -11,9 +11,6 @@
       - ./neo4j/logs:/logs
       - ./neo4j/import:/import
       - ./neo4j/plugins:/plugins
-<<<<<<< HEAD
-=======
-      - ./data:/external-data # Mounting this to be able to load the data from the host
 
   etl:
     build: .  # Use the shared Dockerfile
@@ -31,5 +28,4 @@
   #     - "8501:8501"
   #   depends_on:
   #     - neo4j
-  #   command: ["streamlit", "run", "home.py"]  
->>>>>>> b0c52dec
+  #   command: ["streamlit", "run", "home.py"]  